--- conflicted
+++ resolved
@@ -35,17 +35,7 @@
 import java.nio.ByteBuffer;
 import java.util.NoSuchElementException;
 import java.util.Properties;
-<<<<<<< HEAD
-import java.util.Queue;
-import java.util.Set;
 import java.util.StringTokenizer;
-import java.util.TreeSet;
-import java.util.concurrent.ConcurrentHashMap;
-import java.util.concurrent.ConcurrentLinkedQueue;
-import java.util.concurrent.ConcurrentMap;
-=======
-import java.util.StringTokenizer;
->>>>>>> a1ecfc02
 import java.util.concurrent.atomic.AtomicLong;
 
 import static java.lang.Integer.decode;
@@ -80,7 +70,7 @@
  * @author Kristian Rosenvold
  */
 public class ForkClient
-        implements StreamConsumer
+     implements StreamConsumer
 {
     private static final long START_TIME_ZERO = 0L;
     private static final long START_TIME_NEGATIVE_TIMEOUT = -1L;
@@ -191,84 +181,49 @@
             switch ( operationId )
             {
                 case BOOTERCODE_TESTSET_STARTING:
-<<<<<<< HEAD
-                    getOrCreateReporter( channelNumber )
-                            .testSetStarting( createReportEntry( remaining ) );
-
+                    testSetReporter.testSetStarting( createReportEntry( remaining ) );
                     setCurrentStartTime();
                     break;
                 case BOOTERCODE_TESTSET_COMPLETED:
                     testsInProgress.clear();
-
-                    getOrCreateReporter( channelNumber )
-                            .testSetCompleted( createReportEntry( remaining ) );
+                    
+                    testSetReporter.testSetCompleted( createReportEntry( remaining ) );
                     break;
                 case BOOTERCODE_TEST_STARTING:
                     ReportEntry reportEntry = createReportEntry( remaining );
                     testsInProgress.offer( reportEntry.getSourceName() );
-
-                    getOrCreateReporter( channelNumber )
-                            .testStarting( createReportEntry( remaining ) );
+                    
+                    testSetReporter.testStarting( createReportEntry( remaining ) );
                     break;
                 case BOOTERCODE_TEST_SUCCEEDED:
                     reportEntry = createReportEntry( remaining );
                     testsInProgress.remove( reportEntry.getSourceName() );
-
-                    getOrCreateReporter( channelNumber )
-                            .testSucceeded( reportEntry );
+                    
+                    testSetReporter.testSucceeded( createReportEntry( remaining ) );
                     break;
                 case BOOTERCODE_TEST_FAILED:
                     reportEntry = createReportEntry( remaining );
                     testsInProgress.remove( reportEntry.getSourceName() );
-
-                    getOrCreateReporter( channelNumber )
-                            .testFailed( reportEntry );
+                    
+                    testSetReporter.testFailed( createReportEntry( remaining ) );
                     break;
                 case BOOTERCODE_TEST_SKIPPED:
                     reportEntry = createReportEntry( remaining );
                     testsInProgress.remove( reportEntry.getSourceName() );
-
-                    getOrCreateReporter( channelNumber )
-                            .testSkipped( reportEntry );
+                    
+                    testSetReporter.testSkipped( createReportEntry( remaining ) );
                     break;
                 case BOOTERCODE_TEST_ERROR:
                     reportEntry = createReportEntry( remaining );
                     testsInProgress.remove( reportEntry.getSourceName() );
-
-                    getOrCreateReporter( channelNumber )
-                            .testError( reportEntry );
+                    
+                    testSetReporter.testError( createReportEntry( remaining ) );
                     break;
                 case BOOTERCODE_TEST_ASSUMPTIONFAILURE:
                     reportEntry = createReportEntry( remaining );
                     testsInProgress.remove( reportEntry.getSourceName() );
-
-                    getOrCreateReporter( channelNumber )
-                            .testAssumptionFailure( reportEntry );
-=======
-                    testSetReporter.testSetStarting( createReportEntry( remaining ) );
-                    setCurrentStartTime();
-                    break;
-                case BOOTERCODE_TESTSET_COMPLETED:
-                    testSetReporter.testSetCompleted( createReportEntry( remaining ) );
-                    break;
-                case BOOTERCODE_TEST_STARTING:
-                    testSetReporter.testStarting( createReportEntry( remaining ) );
-                    break;
-                case BOOTERCODE_TEST_SUCCEEDED:
-                    testSetReporter.testSucceeded( createReportEntry( remaining ) );
-                    break;
-                case BOOTERCODE_TEST_FAILED:
-                    testSetReporter.testFailed( createReportEntry( remaining ) );
-                    break;
-                case BOOTERCODE_TEST_SKIPPED:
-                    testSetReporter.testSkipped( createReportEntry( remaining ) );
-                    break;
-                case BOOTERCODE_TEST_ERROR:
-                    testSetReporter.testError( createReportEntry( remaining ) );
-                    break;
-                case BOOTERCODE_TEST_ASSUMPTIONFAILURE:
+                    
                     testSetReporter.testAssumptionFailure( createReportEntry( remaining ) );
->>>>>>> a1ecfc02
                     break;
                 case BOOTERCODE_SYSPROPS:
                     int keyEnd = remaining.indexOf( "," );
@@ -341,25 +296,15 @@
         if ( unescaped.hasArray() )
         {
             byte[] convertedBytes = unescaped.array();
-<<<<<<< HEAD
-            getOrCreateConsoleOutputReceiver( channelNumber )
-                    .writeTestOutput( convertedBytes, unescaped.position(), unescaped.remaining(), isStdout );
-=======
             getOrCreateConsoleOutputReceiver()
                 .writeTestOutput( convertedBytes, unescaped.position(), unescaped.remaining(), isStdout );
->>>>>>> a1ecfc02
         }
         else
         {
             byte[] convertedBytes = new byte[unescaped.remaining()];
             unescaped.get( convertedBytes, 0, unescaped.remaining() );
-<<<<<<< HEAD
-            getOrCreateConsoleOutputReceiver( channelNumber )
-                    .writeTestOutput( convertedBytes, 0, convertedBytes.length, isStdout );
-=======
             getOrCreateConsoleOutputReceiver()
                 .writeTestOutput( convertedBytes, 0, convertedBytes.length, isStdout );
->>>>>>> a1ecfc02
         }
     }
 
