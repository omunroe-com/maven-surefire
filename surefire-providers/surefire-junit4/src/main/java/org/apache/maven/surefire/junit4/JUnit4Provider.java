--- conflicted
+++ resolved
@@ -297,25 +297,9 @@
         }
     }
 
-<<<<<<< HEAD
     private static class FailedMethodFilter
         implements Filter
     {
-=======
-    /**
-     * Return testMethods from String like
-     * "com/xx/ImmutablePairTest#testBasic,com/xx/StopWatchTest#testLang315+testStopWatchSimpleGet" <br>
-     * and we need to think about cases that 2 or more method in 1 class. We should choose the correct method
-     *
-     * @param testClass the testclass
-     * @param testMethodStr the test method string
-     * @return a string ;)
-     */
-    private static String getMethod( Class testClass, String testMethodStr )
-    {
-        final String className = testClass.getName().replace( '.', '/' );
->>>>>>> a577d094
-
         private final String[] methodPatterns;
 
         private FailedMethodFilter( String[] methodPatterns )
